--- conflicted
+++ resolved
@@ -94,6 +94,7 @@
 //! ```
 
 use crate::headers::ParsedHeader;
+use crate::xor::XorReader;
 use crate::HeaderParser;
 use anyhow::Result;
 use bitcoin::consensus::Decodable;
@@ -109,11 +110,6 @@
 use std::thread;
 use std::time::Instant;
 use threadpool::ThreadPool;
-<<<<<<< HEAD
-=======
-use crate::HeaderParser;
-use crate::xor::XorReader;
->>>>>>> e28664c2
 
 /// Implement this trait to create a custom [`Block`] parser.
 pub trait BlockParser<B: Send + 'static>: Clone + Send + 'static {
